// SPDX-License-Identifier: GPL-3.0-only
pragma solidity ^0.7.0;
pragma experimental ABIEncoderV2;

import "interfaces/notional/INoteERC20.sol";
import "@openzeppelin/contracts/access/TimelockController.sol";
import "@openzeppelin/contracts/cryptography/ECDSA.sol";
import "@openzeppelin/contracts/utils/Address.sol";

/**
 * @title Notional Governor Alpha
 * Fork of Compound Governor Alpha at commit hash
 * https://github.com/compound-finance/compound-protocol/commit/9bcff34a5c9c76d51e51bcb0ca1139588362ef96
 */
contract GovernorAlpha is TimelockController {
    /// @notice The name of this contract
    string public constant name = "Notional Governor Alpha";

    /// @notice The address of the Notional governance token
    INoteERC20 public immutable note;

    /// @notice The maximum number of actions that can be included in a proposal
    uint8 public constant PROPOSAL_MAX_OPERATIONS = 10;

    /// @notice The minimum voting period in blocks, about 1 day assuming 13 second blocks. Ensures that proposals will always have
    /// time to be voted on.
    uint32 public constant MIN_VOTING_PERIOD_BLOCKS = 6700;

    /// @notice The number of votes in support of a proposal required in order for a quorum to be reached and for a proposal to succeed
    uint96 public quorumVotes;

    /// @notice The number of votes required in order for a voter to become a proposer
    uint96 public proposalThreshold;

    /// @notice The delay before voting on a proposal may take place, once proposed
    uint32 public votingDelayBlocks;

    /// @notice The duration of voting on a proposal, in blocks
    uint32 public votingPeriodBlocks;

    /// @notice The address of the Governor Guardian
    address public guardian;

    /// @notice The total number of proposals
    uint256 public proposalCount;

    struct Proposal {
        // Unique id for looking up a proposal
        uint256 id;
        // The timestamp at which voting begins: holders must delegate their votes prior to this block
        uint32 startBlock;
        // The timestamp at which voting ends: votes must be cast prior to this block
        uint32 endBlock;
        // Current number of votes in favor of this proposal
        uint96 forVotes;
        // Current number of votes in opposition to this proposal
        uint96 againstVotes;
        // Creator of the proposal
        address proposer;
        // Flag marking whether the proposal has been canceled
        bool canceled;
        // Flag marking whether the proposal has been executed
        bool executed;
        // Hash of the operation to reduce storage cost
        bytes32 operationHash;
    }

    // Ballot receipt record for a voter
    struct Receipt {
        // Whether or not a vote has been cast
        bool hasVoted;
        // Whether or not the voter supports the proposal
        bool support;
        // The number of votes the voter had, which were cast
        uint96 votes;
    }

    // Possible states that a proposal may be in
    enum ProposalState {Pending, Active, Canceled, Defeated, Succeeded, Queued, Executed}

    /// @notice The official record of all proposals ever proposed
    mapping(uint256 => Proposal) public proposals;

    /// @notice Receipts of ballots for the entire set of voters
    mapping(uint256 => mapping(address => Receipt)) public receipts;

    /// @notice The latest proposal for each proposer
    mapping(address => uint256) public latestProposalIds;

    /// @notice The EIP-712 typehash for the contract's domain
    bytes32 public constant DOMAIN_TYPEHASH =
        keccak256("EIP712Domain(string name,uint256 chainId,address verifyingContract)");

    /// @notice The EIP-712 typehash for the ballot struct uComp by the contract
    bytes32 public constant BALLOT_TYPEHASH = keccak256("Ballot(uint256 proposalId,bool support)");

    /// @notice An event emitted when a new proposal is created
    event ProposalCreated(
        uint256 indexed id,
        address indexed proposer,
        address[] targets,
        uint256[] values,
        bytes[] calldatas,
        uint256 startBlock,
        uint256 endBlock
    );

    /// @notice An event emitted when a vote has been cast on a proposal
    event VoteCast(address indexed voter, uint256 indexed proposalId, bool support, uint256 votes);

    /// @notice An event emitted when a proposal has been canceled
    event ProposalCanceled(uint256 indexed id);

    /// @notice An event emitted when a proposal has been queued in the Timelock
    event ProposalQueued(uint256 indexed id, uint256 eta);

    /// @notice An event emitted when a proposal has been executed in the Timelock
    event ProposalExecuted(uint256 indexed id);

    /// @notice An event emitted when amount of quorum votes required is updated
    event UpdateQuorumVotes(uint96 newQuorumVotes);

    /// @notice An event emitted when a new proposal threshold has been set
    event UpdateProposalThreshold(uint96 newProposalThreshold);

    /// @notice An event emitted when a new voting delay in blocks has been set
    event UpdateVotingDelayBlocks(uint32 newVotingDelayBlocks);

    /// @notice An event emitted when a new voting period in blocks has been set
    event UpdateVotingPeriodBlocks(uint32 newVotingPeriodBlocks);

<<<<<<< HEAD
    /// @notice Emitted when the guardian abdicates their role
    event Abdicate();

=======
    /// @notice An event emitted when guardian is transferred
    event TransferGuardian(address newGuardian);
    
    /// @notice Initializes the GovernorAlpha with initial parameters
    /// @param quorumVotes_ initial quorum votes value
    /// @param proposalThreshold_ initial proposal threshold value
    /// @param votingDelayBlocks_ initial voting delay blocks value
    /// @param votingPeriodBlocks_ initial voting period blocks value
    /// @param note_ address of the NOTE token to get voting power
    /// @param guardian_ address of guardian
    /// @param minDelay_ initial minimum delay for timelock in seconds
>>>>>>> d157078c
    constructor(
        uint96 quorumVotes_,
        uint96 proposalThreshold_,
        uint32 votingDelayBlocks_,
        uint32 votingPeriodBlocks_,
        address note_,
        address guardian_,
        uint256 minDelay_
    ) TimelockController(minDelay_, new address[](0), new address[](0)) {
        require(Address.isContract(note_));

        quorumVotes = quorumVotes_;
        proposalThreshold = proposalThreshold_;
        votingDelayBlocks = votingDelayBlocks_;
        // Do not enforce MIN_VOTING_DELAY during constructor so that tests don't require a large number
        // of blocks for the voting period. During actual mainnet deployment this will be set to a reasonable value.
        votingPeriodBlocks = votingPeriodBlocks_;
        note = INoteERC20(note_);
        guardian = guardian_;

        // Only the external methods can be used to execute governance
        grantRole(PROPOSER_ROLE, address(this));
        grantRole(EXECUTOR_ROLE, address(this));
        revokeRole(TIMELOCK_ADMIN_ROLE, msg.sender);
    }

    /// @notice Proposes a new governance action
    /// @param targets an array of addresses to take actions on
    /// @param values an array of ether amounts to send to respective target address
    /// @param calldatas an array of calldata bytes to call respective target address with
    /// @dev emit:ProposalCreated
    /// @return newly created proposal id
    function propose(
        address[] calldata targets,
        uint256[] calldata values,
        bytes[] calldata calldatas
    ) external returns (uint256) {
        uint256 blockNumber = block.number;
        require(blockNumber > 0 && blockNumber < type(uint32).max);

        require(
            note.getPriorVotes(msg.sender, blockNumber - 1) > proposalThreshold,
            "GovernorAlpha::propose: proposer votes below proposal threshold"
        );
        require(
            targets.length == values.length && targets.length == calldatas.length,
            "GovernorAlpha::propose: proposal function information arity mismatch"
        );
        require(targets.length != 0, "GovernorAlpha::propose: must provide actions");
        require(
            targets.length <= PROPOSAL_MAX_OPERATIONS,
            "GovernorAlpha::propose: too many actions"
        );

        {
            uint256 latestProposalId = latestProposalIds[msg.sender];
            if (latestProposalId != 0) {
                ProposalState proposersLatestProposalState = state(latestProposalId);
                require(
                    proposersLatestProposalState != ProposalState.Active,
                    "GovernorAlpha::propose: one live proposal per proposer, found an already active proposal"
                );
                require(
                    proposersLatestProposalState != ProposalState.Pending,
                    "GovernorAlpha::propose: one live proposal per proposer, found an already pending proposal"
                );
            }
        }

        uint256 newProposalId = proposalCount + 1;
        proposalCount = newProposalId;

        uint32 startBlock = _add32(uint32(blockNumber), votingDelayBlocks);
        uint32 endBlock = _add32(startBlock, votingPeriodBlocks);
        bytes32 operationHash = _computeHash(targets, values, calldatas, newProposalId);

        Proposal memory newProposal =
            Proposal({
                id: newProposalId,
                proposer: msg.sender,
                startBlock: startBlock,
                endBlock: endBlock,
                forVotes: 0,
                againstVotes: 0,
                canceled: false,
                executed: false,
                operationHash: operationHash
            });

        proposals[newProposal.id] = newProposal;
        latestProposalIds[newProposal.proposer] = newProposal.id;

        emit ProposalCreated(
            newProposal.id,
            msg.sender,
            targets,
            values,
            calldatas,
            startBlock,
            endBlock
        );
        return newProposal.id;
    }

    /// @dev Helper method required to clear the stack for hashing operations
    function _computeHash(
        address[] calldata targets,
        uint256[] calldata values,
        bytes[] calldata calldatas,
        uint256 proposalId
    ) private pure returns (bytes32) {
        return hashOperationBatch(targets, values, calldatas, bytes32(0), bytes32(proposalId));
    }

    /// @notice Adds a proposal to the timelock queue only after its vote has passed, `targets`,
    /// `values`, and `calldatas` provided must hash back to the original proposal. All proposals
    /// will automatically be delayed `getMinDelay()` seconds.
    /// @param proposalId unique identifier for the proposal
    /// @param targets an array of addresses to take actions on
    /// @param values an array of ether amounts to send to respective target address
    /// @param calldatas an array of calldata bytes to call respective target address with
    /// @dev emit:ProposalQueued emit:CallScheduled (per call)
    function queueProposal(
        uint256 proposalId,
        address[] calldata targets,
        uint256[] calldata values,
        bytes[] calldata calldatas
    ) external {
        require(state(proposalId) == ProposalState.Succeeded, "Proposal must be success");
        bytes32 computedOperationHash = _computeHash(targets, values, calldatas, proposalId);
        {
            Proposal storage proposal = proposals[proposalId];
            require(computedOperationHash == proposal.operationHash, "Operation hash mismatch");
        }

        _scheduleBatch(targets, values, calldatas, proposalId);

        emit ProposalQueued(proposalId, getMinDelay());
    }

    /// @dev Required to clear the stack for calling the timelock controller
    function _scheduleBatch(
        address[] calldata targets,
        uint256[] calldata values,
        bytes[] calldata calldatas,
        uint256 proposalId
    ) private {
        // NOTE: this will also emit events
        this.scheduleBatch(
            targets,
            values,
            calldatas,
            bytes32(0),
            bytes32(proposalId),
            getMinDelay()
        );
    }

    /// @notice Executes a proposal in the timelock queue after its delay has passed, `targets`,
    /// `values`, and `calldatas` provided must hash back to the original proposal.
    /// @param proposalId unique identifier for the proposal
    /// @param targets an array of addresses to take actions on
    /// @param values an array of ether amounts to send to respective target address
    /// @param calldatas an array of calldata bytes to call respective target address with
    /// @dev emit:ProposalExecuted emit:CallExecuted (per call)
    function executeProposal(
        uint256 proposalId,
        address[] calldata targets,
        uint256[] calldata values,
        bytes[] calldata calldatas
    ) external payable {
        Proposal storage proposal = proposals[proposalId];
        proposal.executed = true;

        bytes32 computedOperationHash = _computeHash(targets, values, calldatas, proposalId);
        require(computedOperationHash == proposal.operationHash, "Operation hash mismatch");
        // Execute batch will revert if the call has not been scheduled
        _executeBatch(targets, values, calldatas, proposalId);

        emit ProposalExecuted(proposalId);
    }

    /// @dev Helper function to clear the stack for the timelock controller call
    function _executeBatch(
        address[] calldata targets,
        uint256[] calldata values,
        bytes[] calldata calldatas,
        uint256 proposalId
    ) private {
        this.executeBatch(targets, values, calldatas, bytes32(0), bytes32(proposalId));
    }

    /// @notice Cancels a proposal after it has been created. Can only be done if the proposer
    /// no longer has sufficient votes (i.e. they made a proposal and then sold their tokens) or
    /// by a guardian address if it exists.
    /// @param proposalId unique identifier for the proposal
    /// @dev emit:ProposalCanceled emit:Canceled
    function cancelProposal(uint256 proposalId) public {
        ProposalState proposalState = state(proposalId);
        require(proposalState != ProposalState.Executed, "Proposal already executed");

        Proposal storage proposal = proposals[proposalId];
        uint256 blockNumber = block.number;
        require(blockNumber > 0 && blockNumber <= type(uint32).max);
        require(
            msg.sender == guardian ||
                note.getPriorVotes(proposal.proposer, blockNumber - 1) < proposalThreshold,
            "GovernorAlpha::cancel: proposer above threshold"
        );

        proposal.canceled = true;
        // Removes the operation hash from the timelock controller if pending.
        if (isOperationPending(proposal.operationHash)) this.cancel(proposal.operationHash);

        emit ProposalCanceled(proposalId);
    }

    /// @notice Returns the voting receipt for a voter on a proposal
    /// @param proposalId unique identifier for the proposal
    /// @param voter address of the voter
    /// @return the voting receipt for the voter and proposal
    function getReceipt(uint256 proposalId, address voter) public view returns (Receipt memory) {
        return receipts[proposalId][voter];
    }

    /// @notice Returns the current state of a proposal
    /// @param proposalId unique identifier for the proposal
    /// @return ProposalState enum for the current state of the proposal
    function state(uint256 proposalId) public view returns (ProposalState) {
        require(
            proposalCount >= proposalId && proposalId > 0,
            "GovernorAlpha::state: invalid proposal id"
        );
        Proposal memory proposal = proposals[proposalId];
        uint256 blockNumber = block.number;
        require(blockNumber > 0 && blockNumber <= type(uint32).max);

        if (proposal.canceled) {
            return ProposalState.Canceled;
        } else if (blockNumber <= proposal.startBlock) {
            return ProposalState.Pending;
        } else if (blockNumber <= proposal.endBlock) {
            return ProposalState.Active;
        } else if (proposal.forVotes <= proposal.againstVotes || proposal.forVotes < quorumVotes) {
            return ProposalState.Defeated;
        } else if (proposal.executed) {
            return ProposalState.Executed;
        } else if (isOperationPending(proposal.operationHash)) {
            return ProposalState.Queued;
        } else if (
            proposal.forVotes > proposal.againstVotes &&
            proposal.forVotes > quorumVotes &&
            blockNumber > proposal.endBlock
        ) {
            return ProposalState.Succeeded;
        }
    }

    /// @notice Cast a vote for a proposal
    /// @param proposalId unique identifier for the proposal
    /// @param support true if votes are for the proposal, false if against
    /// @dev emit:VoteCast
    function castVote(uint256 proposalId, bool support) public {
        return _castVote(msg.sender, proposalId, support);
    }

    /// @notice Cast a vote for a proposal via signature
    /// @param proposalId unique identifier for the proposal
    /// @param support true if votes are for the proposal, false if against
    /// @param v signature component
    /// @param r signature component
    /// @param s signature component
    /// @dev emit:VoteCast
    function castVoteBySig(
        uint256 proposalId,
        bool support,
        uint8 v,
        bytes32 r,
        bytes32 s
    ) public {
        bytes32 domainSeparator =
            keccak256(
                abi.encode(DOMAIN_TYPEHASH, keccak256(bytes(name)), _getChainId(), address(this))
            );
        bytes32 structHash = keccak256(abi.encode(BALLOT_TYPEHASH, proposalId, support));
        bytes32 digest = keccak256(abi.encodePacked("\x19\x01", domainSeparator, structHash));
        // ECDSA.recover will check if address is zero
        address signatory = ECDSA.recover(digest, v, r, s);
        return _castVote(signatory, proposalId, support);
    }

    /// @dev Registers a vote, calls the NOTE token to get the voting power for the voter
    function _castVote(
        address voter,
        uint256 proposalId,
        bool support
    ) internal {
        require(
            state(proposalId) == ProposalState.Active,
            "GovernorAlpha::_castVote: voting is closed"
        );
        Proposal storage proposal = proposals[proposalId];
        Receipt storage receipt = receipts[proposalId][voter];
        require(receipt.hasVoted == false, "GovernorAlpha::_castVote: voter already voted");
        uint96 votes = note.getPriorVotes(voter, proposal.startBlock);
        // Short circuit if voter has no votes
        if (votes == 0) return;

        if (support) {
            proposal.forVotes = _add96(proposal.forVotes, votes);
        } else {
            proposal.againstVotes = _add96(proposal.againstVotes, votes);
        }

        receipt.hasVoted = true;
        receipt.support = support;
        receipt.votes = votes;

        emit VoteCast(voter, proposalId, support, votes);
    }

    /// @notice Updates the quorum votes required, can only be executed via a proposal
    /// @param newQuorumVotes new quorum votes required
    /// @dev emit:UpdateQuorumVotes
    function updateQuorumVotes(uint96 newQuorumVotes) external {
        require(msg.sender == address(this), "Unauthorized caller");
        quorumVotes = newQuorumVotes;
        emit UpdateQuorumVotes(newQuorumVotes);
    }

    /// @notice Updates the proposal threshold required, can only be executed via a proposal
    /// @param newProposalThreshold new proposal threshold
    /// @dev emit:UpdateProposalThreshold
    function updateProposalThreshold(uint96 newProposalThreshold) external {
        require(msg.sender == address(this), "Unauthorized caller");
        proposalThreshold = newProposalThreshold;
        emit UpdateProposalThreshold(newProposalThreshold);
    }

    /// @notice Updates the voting delay blocks required, can only be executed via a proposal
    /// @param newVotingDelayBlocks new voting delay blocks
    /// @dev emit:UpdateVotingDelayBlocks
    function updateVotingDelayBlocks(uint32 newVotingDelayBlocks) external {
        require(msg.sender == address(this), "Unauthorized caller");
        votingDelayBlocks = newVotingDelayBlocks;
        emit UpdateVotingDelayBlocks(newVotingDelayBlocks);
    }

    /// @notice Updates the voting period blocks required, can only be executed via a proposal
    /// @param newVotingPeriodBlocks new voting period blocks
    /// @dev emit:UpdateVotingPeriodBlocks
    function updateVotingPeriodBlocks(uint32 newVotingPeriodBlocks) external {
        require(msg.sender == address(this), "Unauthorized caller");
        require(newVotingPeriodBlocks >= MIN_VOTING_PERIOD_BLOCKS, "Below min voting period");
        votingPeriodBlocks = newVotingPeriodBlocks;
        emit UpdateVotingPeriodBlocks(newVotingPeriodBlocks);
    }

    /// @dev Hidden public method
    function __abdicate() external {
        require(msg.sender == guardian, "GovernorAlpha::__abdicate: sender must be gov guardian");
        guardian = address(0);
        emit Abdicate();
    }

    /// @notice Transfers guardian role to a new guardian
    /// @param newGuardian address to transfer role to
    function __transferGuardian(address newGuardian) external {
        require(
            msg.sender == guardian,
            "GovernorAlpha::__transferGuardian: sender must be gov guardian"
        );
        require(newGuardian != address(0), "Cannot transfer to zero address");

        guardian = newGuardian;
        emit TransferGuardian(newGuardian);
    }

    /// @dev Overflow check for adding votes
    function _add96(uint96 a, uint96 b) private pure returns (uint96) {
        uint96 c = a + b;
        require(c >= a, "addition overflow");
        return c;
    }

    /// @dev Overflow check for adding block numbers
    function _add32(uint32 a, uint32 b) private pure returns (uint32) {
        uint32 c = a + b;
        require(c >= a, "addition overflow");
        return c;
    }

    /// @dev Helper method for signature check
    function _getChainId() private pure returns (uint256) {
        uint256 chainId;
        assembly {
            chainId := chainid()
        }
        return chainId;
    }
}<|MERGE_RESOLUTION|>--- conflicted
+++ resolved
@@ -129,11 +129,9 @@
     /// @notice An event emitted when a new voting period in blocks has been set
     event UpdateVotingPeriodBlocks(uint32 newVotingPeriodBlocks);
 
-<<<<<<< HEAD
     /// @notice Emitted when the guardian abdicates their role
     event Abdicate();
 
-=======
     /// @notice An event emitted when guardian is transferred
     event TransferGuardian(address newGuardian);
     
@@ -145,7 +143,6 @@
     /// @param note_ address of the NOTE token to get voting power
     /// @param guardian_ address of guardian
     /// @param minDelay_ initial minimum delay for timelock in seconds
->>>>>>> d157078c
     constructor(
         uint96 quorumVotes_,
         uint96 proposalThreshold_,
